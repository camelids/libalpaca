--- conflicted
+++ resolved
@@ -1,51 +1,4 @@
 use types::*;
-
-<<<<<<< HEAD
-/// Pads an object up to a given size.
-///
-/// Padding varies with respect to the object's type (we assume the provided
-/// extension indicates its correct type).
-/// In HTML and CSS objects, padding is added within a comment.
-/// In other (binary) objects we limit ourselves to appending random bytes.
-///
-/// # Arguments
-///
-/// * `raw` - Object to pad.
-/// * `extension` - The object's extension (e.g., "png").
-/// * `target_size` - The target size.
-pub fn pad_object(raw: &[u8], object_type: ObjectType, target_size: usize) -> Vec<u8> {
-
-    let mut object;
-
-    if object_type != ALPACA_T {
-        object = raw.to_vec();
-        object.reserve_exact(target_size - raw.len());
-    }
-    else {
-        object = Vec::with_capacity(target_size); // New "padding object"
-    }
-
-    match object_type {
-        HTML_T => pad_html(object, target_size),
-        CSS_T => pad_css(object, target_size),
-        _ => pad_binary(object, target_size),
-    }
-}
-
-fn pad_html(raw: Vec<u8>, target_size: usize) -> Vec<u8> {
-    // XXX: better to return new vec in this case?
-    // XXX: maybe just append to the end
-    unimplemented!();
-}
-
-fn pad_css(raw: Vec<u8>, target_size: usize) -> Vec<u8>{
-    //Pcg32::new_unseeded()
-    //      .gen_ascii_chars();
-    unimplemented!();
-}
-
-fn pad_binary(mut raw: Vec<u8>, target_size: usize) -> Vec<u8> {
-=======
 use rand::{Rng, sample, weak_rng, XorShiftRng};
 use std::iter::Extend;
 
@@ -58,28 +11,18 @@
 static HTML_COMMENT_END: &'static str = "-->";
 const HTML_COMMENT_END_SIZE: usize = 3;
 
-// Pads an object up to a given size.
-//
-// Padding varies with respect to the object's type (we assume the provided
-// extension indicates its correct type).
-// In HTML and CSS objects, padding is added within a comment.
-// In other (binary) objects we limit ourselves to appending random bytes.
-//
-// # Arguments
-//
-// * `raw` - Object to pad.
-// * `content_type' - The objects content-type header.
-// * `target_size` - The target size.
-#[no_mangle]
-pub extern fn pad_object(raw: &[u8], content_type: &str, target_size: usize) -> *const u8 {
-    let mut object = Object::from(raw, content_type);
-    let mut rng = weak_rng();
-    object.pad(target_size, &mut rng);
-    object.as_ptr()
-}
 
 impl Object {
-    fn pad(&mut self, target_size: usize, rng: &mut XorShiftRng) {
+    /// Pads an object up to a given size.
+    ///
+    /// Padding varies with respect to the object's type.
+    /// In HTML and CSS objects, padding is added within a comment.
+    /// In other (binary) objects it is done by appending random bytes.
+    ///
+    /// # Arguments
+    ///
+    /// * `target_size` - The target size.
+    pub fn pad(&mut self, target_size: usize, rng: &mut XorShiftRng) {
         // Rust's type system guarantees pad_len will be >=0 because
         // target_size is unsigned. However, Rust panic!s in this case and in
         // the future we should do proper recovery/ error handling.
@@ -353,7 +296,6 @@
             ObjectKind::IMG => true,
             _               => false,
         });
->>>>>>> a49e28dc
 
         let pad_len = Range::new(0, 50).ind_sample(&mut rng);
         let target_size = raw_len + pad_len;
@@ -371,12 +313,6 @@
         assert_eq!(padding.len(), pad_len);
     }
 
-<<<<<<< HEAD
-    raw.extend(Pcg32::new_unseeded()
-                     .gen_iter::<u8>()
-                     .take(pad_len));
-    raw
-=======
     #[should_panic]
     #[test]
     fn test_pad_object_too_small() {
@@ -386,5 +322,4 @@
         assert_eq!(raw.len(), raw_len);
         let obj_ptr = pad_object(&raw, "alpaca", raw_len - 1);
     }
->>>>>>> a49e28dc
 }